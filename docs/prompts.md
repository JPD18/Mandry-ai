# Prompts

## Original Scaffold Request

# Goal
Scaffold **"Mandry-ai"** with a Django back-end and a Next.js front-end, all localhost-only. mandry is a visa and immigration consultant ai agent assistant that is a basic rag app that allows you to upload vida docs, ask questions and check requirements against official information, also scheduling appointments and sending reminders, this is for a hackathon so only needs to be a working mvp 

## Deliverables (single code dump)
1. **Monorepo**:
   - `/frontend` → Next.js 14, TS, Tailwind, shadcn/ui.
   - `/backend`  → Django , Django REST Framework, LangChain-py.
2. `.env.template` listing OPENAI_KEY, VALYU_KEY, TWILIO_*, etc.
3. **Backend** (`mandry_ai` project):
   - `visa` app with three DRF views:
     * `POST /api/upload`   – accept PDF/PNG/JPG, save to `media/`, return `{file_id}`.
     * `POST /api/ask`      – body `{question}`; return `{answer:"stub", citations:[]}`.
     * `POST /api/schedule` – body `{user, type, iso_date}`; log "Reminder scheduled".
   - `settings.py` uses SQLite, `django-cors-headers`, `rest_framework`.
4. **Frontend** pages:
   - `/` chat UI calling `/api/ask`.
   - `/upload` drag-and-drop uploader.
   - `/reminders` simple form.

6. **Prompt log**
   - `docs/prompts.md` contains THIS prompt at top.

## Constraints
- No Docker or cloud deploy — run with:
    * `python manage.py runserver 8000`
    * `npm run dev`
- Keep code minimal; no tests or styling polish.
- Reply **only** with code blocks, each preceded by `### <filepath>`. 

## Authentication Implementation (Added)
prompt - add a basic user log in and sign up page to the front end and backend, it only needs username, email, password for now
### Backend Authentication
- Added Django REST Framework token authentication
- New API endpoints:
  * `POST /api/signup` - Create user account (username, email, password)
  * `POST /api/login` - Authenticate user and return token
- Updated `settings.py`:
  * Added `rest_framework.authtoken` to `INSTALLED_APPS`
  * Added `TokenAuthentication` to `DEFAULT_AUTHENTICATION_CLASSES`
- Token-based authentication using Django's built-in User model

### Frontend Authentication
- New pages:
  * `/login` - User login form
  * `/signup` - User registration form
- Features:
  * Form validation (password confirmation, minimum length)
  * Error handling with user feedback
  * Token storage in localStorage
  * Automatic redirect after successful authentication
- Updated navigation to include Login/Sign Up links
- Used shadcn/ui components for consistent styling

### Usage
1. Users are redirected to login/signup pages when not authenticated
2. Users can create accounts with username, email, and password
3. Login returns authentication token for API requests
4. Frontend stores token and user info in localStorage
5. All forms include proper validation and error handling
6. Protected routes (/, /upload, /reminders) require authentication
7. Navigation shows different options based on authentication status

### Database
- Run `python manage.py migrate` to create authentication tables
- Django's built-in User model stores user credentials
- Tokens stored in `authtoken_token` table 


LLM service prompt-
so the app uses llms to answer natural language questions thus we will need an llm_service.py file that makes sending posts to api modular similar to the following code, add this file 

# services/llm.py
import os
import logging
import requests
from typing import List, Dict, Any

logger = logging.getLogger(__name__)

class LLMService:
    def __init__(self,
                 base_url: str = None,
                 model_name: str = None,
                 timeout: int = 20):
        self.base_url = base_url or os.getenv("OLLAMA_URL", "http://127.0.0.1:11434/v1/chat/completions")
        self.model = model_name or os.getenv("OLLAMA_MODEL", "gemma3")
        self.timeout = timeout
        self.headers = {
            'Content-Type': 'application/json',
            'Accept': 'application/json'
        }

    def call(
        self,
        system_prompt: str | None = None,
        user_message: str | None = None,
        extra_params: Dict[str, Any] | None = None,
    ) -> str:
        """High-level convenience wrapper for chat-completion endpoints.

        Typical usage (legacy):
            call("You are…", "Hello")

        Advanced usage (new):
            messages = [...]
            call(extra_params={"messages": messages})

        If *extra_params* contains a pre-built ``messages`` list, that list will
        be sent *verbatim* and *system_prompt* / *user_message* are ignored.
        """

        extra_params = extra_params or {}

        # If caller already built the full "messages" array, trust it.
        if "messages" in extra_params:
            payload = {
                "model": self.model,
                "stream": False,
            }
            # Avoid accidental duplication of model/stream keys from extra_params
            payload.update(extra_params)
        else:
            # Legacy 2-string interface
            payload = {
                "model": self.model,
                "messages": [
                    {"role": "system", "content": system_prompt or ""},
                    {"role": "user", "content": user_message or ""},
                ],
                "temperature": 0.9,
                "max_tokens": 100,
                "presence_penalty": 0.4,
                "frequency_penalty": 0.8,
                "stream": False,
            }
            # Additional OpenAI params (temperature, etc.)
            payload.update(extra_params)

        try:
            resp = requests.post(
                self.base_url, 
                json=payload, 
                headers=self.headers,
                timeout=self.timeout
            )
            resp.raise_for_status()
            data = resp.json()
            
            # Handle Ollama API response format
            if "message" in data:
                # Direct message response
                return data["message"]["content"].strip()
            elif "choices" in data and len(data["choices"]) > 0:
                # OpenAI-compatible format
                return data["choices"][0]["message"]["content"].strip()
            else:
                raise ValueError(f"Unexpected response format from Ollama API: {data}")
                
        except requests.exceptions.RequestException as e:
            logger.error(
                f"LLMService ➔ Request failed: {e}\n"
                f"  URL:    {self.base_url}\n"
                f"  MODEL:  {self.model}\n"
                f"  Payload:{payload}"
            )
            raise
        except (KeyError, ValueError) as e:
            logger.error(
                f"LLMService ➔ Invalid response format: {e}\n"
                f"  URL:    {self.base_url}\n"
                f"  MODEL:  {self.model}\n"
                f"  Payload:{payload}"
            )
            raise

# you can export a singleton for convenience
default_llm = LLMService()

<<<<<<< HEAD
## Implementing a static folder serving from djanogo:

I have frontend files located in @/frontend folder which is build by npm run build and then I need to run next export. afterwards I need to move all of the static files to the new folder called static in @/backend, afterwards add code to backend for django server to serve static content there at the root of the api
=======
RAG PROMPT-  create a rag based on this search, so extracting the main query from the users question, sending it to the valyu api, and feeding its response to the llm to enrich its context

Citations prompt- so in the chat page, when context is retrieved it is correctly fed to the LLM and then passed to the UI however the citations format and text formatting of the q&a does not work, investigate this and create a plan to make clear citations and text formatting
>>>>>>> a8dbc810
<|MERGE_RESOLUTION|>--- conflicted
+++ resolved
@@ -180,12 +180,8 @@
 # you can export a singleton for convenience
 default_llm = LLMService()
 
-<<<<<<< HEAD
+RAG PROMPT-  create a rag based on this search, so extracting the main query from the users question, sending it to the valyu api, and feeding its response to the llm to enrich its context
 ## Implementing a static folder serving from djanogo:
 
 I have frontend files located in @/frontend folder which is build by npm run build and then I need to run next export. afterwards I need to move all of the static files to the new folder called static in @/backend, afterwards add code to backend for django server to serve static content there at the root of the api
-=======
-RAG PROMPT-  create a rag based on this search, so extracting the main query from the users question, sending it to the valyu api, and feeding its response to the llm to enrich its context
-
-Citations prompt- so in the chat page, when context is retrieved it is correctly fed to the LLM and then passed to the UI however the citations format and text formatting of the q&a does not work, investigate this and create a plan to make clear citations and text formatting
->>>>>>> a8dbc810
+Citations prompt- so in the chat page, when context is retrieved it is correctly fed to the LLM and then passed to the UI however the citations format and text formatting of the q&a does not work, investigate this and create a plan to make clear citations and text formatting