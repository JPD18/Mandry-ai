--- conflicted
+++ resolved
@@ -31,7 +31,6 @@
 - Keep code minimal; no tests or styling polish.
 - Reply **only** with code blocks, each preceded by `### <filepath>`. 
 
-<<<<<<< HEAD
 ## Authentication Implementation (Added)
 prompt - add a basic user log in and sign up page to the front end and backend, it only needs username, email, password for now
 ### Backend Authentication
@@ -69,7 +68,7 @@
 - Run `python manage.py migrate` to create authentication tables
 - Django's built-in User model stores user credentials
 - Tokens stored in `authtoken_token` table 
-=======
+
 
 LLM service prompt-
 so the app uses llms to answer natural language questions thus we will need an llm_service.py file that makes sending posts to api modular similar to the following code, add this file 
@@ -180,4 +179,3 @@
 
 # you can export a singleton for convenience
 default_llm = LLMService()
->>>>>>> 3014ef49
