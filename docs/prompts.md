# Prompts

## Original Scaffold Request

# Goal
Scaffold **"Mandry-ai"** with a Django back-end and a Next.js front-end, all localhost-only. mandry is a visa and immigration consultant ai agent assistant that is a basic rag app that allows you to upload vida docs, ask questions and check requirements against official information, also scheduling appointments and sending reminders, this is for a hackathon so only needs to be a working mvp 

## Deliverables (single code dump)
1. **Monorepo**:
   - `/frontend` → Next.js 14, TS, Tailwind, shadcn/ui.
   - `/backend`  → Django , Django REST Framework, LangChain-py.
2. `.env.template` listing OPENAI_KEY, VALYU_KEY, TWILIO_*, etc.
3. **Backend** (`mandry_ai` project):
   - `visa` app with three DRF views:
     * `POST /api/upload`   – accept PDF/PNG/JPG, save to `media/`, return `{file_id}`.
     * `POST /api/ask`      – body `{question}`; return `{answer:"stub", citations:[]}`.
     * `POST /api/schedule` – body `{user, type, iso_date}`; log "Reminder scheduled".
   - `settings.py` uses SQLite, `django-cors-headers`, `rest_framework`.
4. **Frontend** pages:
   - `/` chat UI calling `/api/ask`.
   - `/upload` drag-and-drop uploader.
   - `/reminders` simple form.

6. **Prompt log**
   - `docs/prompts.md` contains THIS prompt at top.

## Constraints
- No Docker or cloud deploy — run with:
    * `python manage.py runserver 8000`
    * `npm run dev`
- Keep code minimal; no tests or styling polish.
- Reply **only** with code blocks, each preceded by `### <filepath>`. 

## Authentication Implementation (Added)
prompt - add a basic user log in and sign up page to the front end and backend, it only needs username, email, password for now
### Backend Authentication
- Added Django REST Framework token authentication
- New API endpoints:
  * `POST /api/signup` - Create user account (username, email, password)
  * `POST /api/login` - Authenticate user and return token
- Updated `settings.py`:
  * Added `rest_framework.authtoken` to `INSTALLED_APPS`
  * Added `TokenAuthentication` to `DEFAULT_AUTHENTICATION_CLASSES`
- Token-based authentication using Django's built-in User model

### Frontend Authentication
- New pages:
  * `/login` - User login form
  * `/signup` - User registration form
- Features:
  * Form validation (password confirmation, minimum length)
  * Error handling with user feedback
  * Token storage in localStorage
  * Automatic redirect after successful authentication
- Updated navigation to include Login/Sign Up links
- Used shadcn/ui components for consistent styling

### Usage
1. Users are redirected to login/signup pages when not authenticated
2. Users can create accounts with username, email, and password
3. Login returns authentication token for API requests
4. Frontend stores token and user info in localStorage
5. All forms include proper validation and error handling
6. Protected routes (/, /upload, /reminders) require authentication
7. Navigation shows different options based on authentication status

### Database
- Run `python manage.py migrate` to create authentication tables
- Django's built-in User model stores user credentials
- Tokens stored in `authtoken_token` table 


LLM service prompt-
so the app uses llms to answer natural language questions thus we will need an llm_service.py file that makes sending posts to api modular similar to the following code, add this file 

# services/llm.py
import os
import logging
import requests
from typing import List, Dict, Any

logger = logging.getLogger(__name__)

class LLMService:
    def __init__(self,
                 base_url: str = None,
                 model_name: str = None,
                 timeout: int = 20):
        self.base_url = base_url or os.getenv("OLLAMA_URL", "http://127.0.0.1:11434/v1/chat/completions")
        self.model = model_name or os.getenv("OLLAMA_MODEL", "gemma3")
        self.timeout = timeout
        self.headers = {
            'Content-Type': 'application/json',
            'Accept': 'application/json'
        }

    def call(
        self,
        system_prompt: str | None = None,
        user_message: str | None = None,
        extra_params: Dict[str, Any] | None = None,
    ) -> str:
        """High-level convenience wrapper for chat-completion endpoints.

        Typical usage (legacy):
            call("You are…", "Hello")

        Advanced usage (new):
            messages = [...]
            call(extra_params={"messages": messages})

        If *extra_params* contains a pre-built ``messages`` list, that list will
        be sent *verbatim* and *system_prompt* / *user_message* are ignored.
        """

        extra_params = extra_params or {}

        # If caller already built the full "messages" array, trust it.
        if "messages" in extra_params:
            payload = {
                "model": self.model,
                "stream": False,
            }
            # Avoid accidental duplication of model/stream keys from extra_params
            payload.update(extra_params)
        else:
            # Legacy 2-string interface
            payload = {
                "model": self.model,
                "messages": [
                    {"role": "system", "content": system_prompt or ""},
                    {"role": "user", "content": user_message or ""},
                ],
                "temperature": 0.9,
                "max_tokens": 100,
                "presence_penalty": 0.4,
                "frequency_penalty": 0.8,
                "stream": False,
            }
            # Additional OpenAI params (temperature, etc.)
            payload.update(extra_params)

        try:
            resp = requests.post(
                self.base_url, 
                json=payload, 
                headers=self.headers,
                timeout=self.timeout
            )
            resp.raise_for_status()
            data = resp.json()
            
            # Handle Ollama API response format
            if "message" in data:
                # Direct message response
                return data["message"]["content"].strip()
            elif "choices" in data and len(data["choices"]) > 0:
                # OpenAI-compatible format
                return data["choices"][0]["message"]["content"].strip()
            else:
                raise ValueError(f"Unexpected response format from Ollama API: {data}")
                
        except requests.exceptions.RequestException as e:
            logger.error(
                f"LLMService ➔ Request failed: {e}\n"
                f"  URL:    {self.base_url}\n"
                f"  MODEL:  {self.model}\n"
                f"  Payload:{payload}"
            )
            raise
        except (KeyError, ValueError) as e:
            logger.error(
                f"LLMService ➔ Invalid response format: {e}\n"
                f"  URL:    {self.base_url}\n"
                f"  MODEL:  {self.model}\n"
                f"  Payload:{payload}"
            )
            raise

# you can export a singleton for convenience
default_llm = LLMService()

RAG PROMPT-  create a rag based on this search, so extracting the main query from the users question, sending it to the valyu api, and feeding its response to the llm to enrich its context
## Implementing a static folder serving from djanogo:

<<<<<<< HEAD
Citations prompt- so in the chat page, when context is retrieved it is correctly fed to the LLM and then passed to the UI however the citations format and text formatting of the q&a does not work, investigate this and create a plan to make clear citations and text formatting

doc processing promtp - ok so for document upload it uploads docs but doesnt do anything, similar to valyu.py for search I want to make a modular section for doc upload and extraction so extracting the text from the doc for verification, the documents uploaded should not be stored anywhere only processed, the basic flow is upload doc, extract text, feed text to llm that verfies validity and returns true or false to it
this is the basic idea so keep it simple maintainable and modular for us to exntend it and change it easily in future
=======
I have frontend files located in @/frontend folder which is build by npm run build and then I need to run next export. afterwards I need to move all of the static files to the new folder called static in @/backend, afterwards add code to backend for django server to serve static content there at the root of the api
Citations prompt- so in the chat page, when context is retrieved it is correctly fed to the LLM and then passed to the UI however the citations format and text formatting of the q&a does not work, investigate this and create a plan to make clear citations and text formatting
>>>>>>> 16059276
<|MERGE_RESOLUTION|>--- conflicted
+++ resolved
@@ -183,12 +183,11 @@
 RAG PROMPT-  create a rag based on this search, so extracting the main query from the users question, sending it to the valyu api, and feeding its response to the llm to enrich its context
 ## Implementing a static folder serving from djanogo:
 
-<<<<<<< HEAD
+
 Citations prompt- so in the chat page, when context is retrieved it is correctly fed to the LLM and then passed to the UI however the citations format and text formatting of the q&a does not work, investigate this and create a plan to make clear citations and text formatting
 
 doc processing promtp - ok so for document upload it uploads docs but doesnt do anything, similar to valyu.py for search I want to make a modular section for doc upload and extraction so extracting the text from the doc for verification, the documents uploaded should not be stored anywhere only processed, the basic flow is upload doc, extract text, feed text to llm that verfies validity and returns true or false to it
 this is the basic idea so keep it simple maintainable and modular for us to exntend it and change it easily in future
-=======
+
 I have frontend files located in @/frontend folder which is build by npm run build and then I need to run next export. afterwards I need to move all of the static files to the new folder called static in @/backend, afterwards add code to backend for django server to serve static content there at the root of the api
 Citations prompt- so in the chat page, when context is retrieved it is correctly fed to the LLM and then passed to the UI however the citations format and text formatting of the q&a does not work, investigate this and create a plan to make clear citations and text formatting
->>>>>>> 16059276
