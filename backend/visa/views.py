import os
import logging
from rest_framework.decorators import api_view, authentication_classes, permission_classes
from rest_framework.authentication import TokenAuthentication
from rest_framework.permissions import IsAuthenticated, AllowAny
from rest_framework.response import Response
from rest_framework import status
from rest_framework.authtoken.models import Token
from django.contrib.auth import authenticate
from django.contrib.auth.models import User
from django.conf import settings
from .models import UploadedDocument, Appointment
from .serializers import (
    FileUploadSerializer, 
    QuestionSerializer, 
    ScheduleSerializer,
    UploadedDocumentSerializer,
    UserSignupSerializer,
    UserLoginSerializer
)
from services.llm_service import default_llm, LLMService

logger = logging.getLogger(__name__)


@api_view(['POST'])
@permission_classes([AllowAny])
def signup(request):
    """
    POST /api/signup - Create new user account
    """
    serializer = UserSignupSerializer(data=request.data)
    if serializer.is_valid():
        username = serializer.validated_data['username']
        email = serializer.validated_data['email']
        password = serializer.validated_data['password']
        
        # Check if user already exists
        if User.objects.filter(username=username).exists():
            return Response(
                {'error': 'Username already exists'}, 
                status=status.HTTP_400_BAD_REQUEST
            )
        
        if User.objects.filter(email=email).exists():
            return Response(
                {'error': 'Email already exists'}, 
                status=status.HTTP_400_BAD_REQUEST
            )
        
        # Create user
        user = User.objects.create_user(
            username=username,
            email=email,
            password=password
        )
        
        # Create token
        token, created = Token.objects.get_or_create(user=user)
        
        return Response({
            'message': 'User created successfully',
            'token': token.key,
            'user_id': user.id,
            'username': user.username
        }, status=status.HTTP_201_CREATED)
    
    return Response(serializer.errors, status=status.HTTP_400_BAD_REQUEST)


@api_view(['POST'])
@permission_classes([AllowAny])
def login(request):
    """
    POST /api/login - Authenticate user and return token
    """
    serializer = UserLoginSerializer(data=request.data)
    if serializer.is_valid():
        username = serializer.validated_data['username']
        password = serializer.validated_data['password']
        
        # Authenticate user
        user = authenticate(username=username, password=password)
        if user:
            # Get or create token
            token, created = Token.objects.get_or_create(user=user)
            
            return Response({
                'message': 'Login successful',
                'token': token.key,
                'user_id': user.id,
                'username': user.username
            }, status=status.HTTP_200_OK)
        else:
            return Response(
                {'error': 'Invalid credentials'}, 
                status=status.HTTP_401_UNAUTHORIZED
            )
    
    return Response(serializer.errors, status=status.HTTP_400_BAD_REQUEST)


@api_view(['POST'])
@authentication_classes([TokenAuthentication])
@permission_classes([IsAuthenticated])
def upload_document(request):
    """
    POST /api/upload - Accept PDF/PNG/JPG files, save to media/, return file_id
    """
    serializer = FileUploadSerializer(data=request.data)
    if serializer.is_valid():
        uploaded_file = serializer.validated_data['file']
        
        # Check file type
        file_extension = uploaded_file.name.split('.')[-1].lower()
        if file_extension not in ['pdf', 'png', 'jpg', 'jpeg']:
            return Response(
                {'error': 'Only PDF, PNG, and JPG files are allowed'}, 
                status=status.HTTP_400_BAD_REQUEST
            )
        
        # Save document associated with the authenticated user
        document = UploadedDocument.objects.create(
            user=request.user,
            file=uploaded_file,
            filename=uploaded_file.name,
            file_type=file_extension
        )
        
        return Response({'file_id': document.id}, status=status.HTTP_201_CREATED)
    
    return Response(serializer.errors, status=status.HTTP_400_BAD_REQUEST)


@api_view(['POST'])
@authentication_classes([TokenAuthentication])
@permission_classes([IsAuthenticated])
def ask_question(request):
    """
    POST /api/ask - Body {question}; return {answer, citations}
    """
    serializer = QuestionSerializer(data=request.data)
    if serializer.is_valid():
        question = serializer.validated_data['question']
        
<<<<<<< HEAD
        # For MVP, return a stub answer
        # In production, this would integrate with LangChain and OpenAI
        answer = f"Thank you for your question about '{question}'. This is a stub response for the MVP. In the full implementation, this would use AI to provide detailed visa and immigration guidance based on uploaded documents and official sources."
        
        # Save chat message associated with the authenticated user
        chat_message = ChatMessage.objects.create(
            user=request.user,
            question=question,
            answer=answer
        )
=======
        # Use the default instance
        response = default_llm.call("You are a travel assistant", question)
>>>>>>> 3014ef49
        
        # Mock citations for MVP
        citations = [
            {"source": "Official Immigration Website", "url": "#"},
            {"source": "Visa Requirements Document", "url": "#"}
        ]
        
        return Response({
            'answer': response,
            'citations': citations
        }, status=status.HTTP_200_OK)
    
    return Response(serializer.errors, status=status.HTTP_400_BAD_REQUEST)


@api_view(['POST'])
@authentication_classes([TokenAuthentication])
@permission_classes([IsAuthenticated])
def schedule_appointment(request):
    """
    POST /api/schedule - Body {user, type, iso_date}; log "Reminder scheduled"
    """
    serializer = ScheduleSerializer(data=request.data)
    if serializer.is_valid():
        user_name = serializer.validated_data['user']
        appointment_type = serializer.validated_data['type']
        scheduled_date = serializer.validated_data['iso_date']
        
        # Save appointment associated with the authenticated user
        appointment = Appointment.objects.create(
            user=request.user,
            user_name=user_name,
            appointment_type=appointment_type,
            scheduled_date=scheduled_date
        )
        
        # Log reminder
        logger.info(f"Reminder scheduled for {user_name} - {appointment_type} on {scheduled_date}")
        print(f"Reminder scheduled for {user_name} - {appointment_type} on {scheduled_date}")
        
        return Response({
            'message': 'Reminder scheduled successfully',
            'appointment_id': appointment.id
        }, status=status.HTTP_201_CREATED)
    
    return Response(serializer.errors, status=status.HTTP_400_BAD_REQUEST)


@api_view(['POST'])
@authentication_classes([TokenAuthentication])
@permission_classes([IsAuthenticated])
def logout(request):
    """
    POST /api/logout - Delete user's auth token
    """
    try:
        # Delete the user's token
        request.user.auth_token.delete()
        return Response({
            'message': 'Successfully logged out'
        }, status=status.HTTP_200_OK)
    except Exception as e:
        return Response({
            'error': 'Failed to logout'
        }, status=status.HTTP_400_BAD_REQUEST) <|MERGE_RESOLUTION|>--- conflicted
+++ resolved
@@ -143,21 +143,10 @@
     if serializer.is_valid():
         question = serializer.validated_data['question']
         
-<<<<<<< HEAD
-        # For MVP, return a stub answer
-        # In production, this would integrate with LangChain and OpenAI
-        answer = f"Thank you for your question about '{question}'. This is a stub response for the MVP. In the full implementation, this would use AI to provide detailed visa and immigration guidance based on uploaded documents and official sources."
-        
-        # Save chat message associated with the authenticated user
-        chat_message = ChatMessage.objects.create(
-            user=request.user,
-            question=question,
-            answer=answer
-        )
-=======
+
         # Use the default instance
         response = default_llm.call("You are a travel assistant", question)
->>>>>>> 3014ef49
+
         
         # Mock citations for MVP
         citations = [
