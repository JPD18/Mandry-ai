--- conflicted
+++ resolved
@@ -31,15 +31,4 @@
     def __str__(self):
         return f"{self.user_name} - {self.appointment_type} on {self.scheduled_date}"
 
-<<<<<<< HEAD
 
-class ChatMessage(models.Model):
-    user = models.ForeignKey(User, on_delete=models.CASCADE, related_name='chat_messages')
-    question = models.TextField()
-    answer = models.TextField()
-    created_at = models.DateTimeField(auto_now_add=True)
-    
-    def __str__(self):
-        return f"Q: {self.question[:50]}..." 
-=======
->>>>>>> 3014ef49
