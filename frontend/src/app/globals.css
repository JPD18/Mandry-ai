@tailwind base;
@tailwind components;
@tailwind utilities;

@layer base {
  :root {
<<<<<<< HEAD
    --background: 222.2 84% 4.9%;
    --foreground: 210 40% 98%;
    --card: 222.2 84% 4.9%;
    --card-foreground: 210 40% 98%;
    --popover: 222.2 84% 4.9%;
    --popover-foreground: 210 40% 98%;
    --primary: 217.2 91.2% 59.8%;
    --primary-foreground: 222.2 84% 4.9%;
    --secondary: 217.2 32.6% 17.5%;
    --secondary-foreground: 210 40% 98%;
    --muted: 217.2 32.6% 17.5%;
    --muted-foreground: 215 20.2% 65.1%;
    --accent: 217.2 32.6% 17.5%;
    --accent-foreground: 210 40% 98%;
    --destructive: 0 62.8% 30.6%;
    --destructive-foreground: 210 40% 98%;
    --border: 217.2 32.6% 17.5%;
    --input: 217.2 32.6% 17.5%;
    --ring: 224.3 76.3% 94.1%;
=======
    --background: 0 0% 100%;
    --foreground: 222.2 84% 4.9%;
    --card: 0 0% 100%;
    --card-foreground: 222.2 84% 4.9%;
    --popover: 0 0% 100%;
    --popover-foreground: 222.2 84% 4.9%;
    --primary: 222.2 47.4% 11.2%;
    --primary-foreground: 210 40% 98%;
    --secondary: 210 40% 96%;
    --secondary-foreground: 222.2 84% 4.9%;
    --muted: 210 40% 96%;
    --muted-foreground: 215.4 16.3% 46.9%;
    --accent: 210 40% 96%;
    --accent-foreground: 222.2 84% 4.9%;
    --destructive: 0 84.2% 60.2%;
    --destructive-foreground: 210 40% 98%;
    --border: 214.3 31.8% 91.4%;
    --input: 214.3 31.8% 91.4%;
    --ring: 222.2 84% 4.9%;
>>>>>>> dcf70cb7
    --radius: 0.5rem;
  }

  .dark {
    --background: 222.2 84% 4.9%;
    --foreground: 210 40% 98%;
    --card: 222.2 84% 4.9%;
    --card-foreground: 210 40% 98%;
    --popover: 222.2 84% 4.9%;
    --popover-foreground: 210 40% 98%;
    --primary: 210 40% 98%;
    --primary-foreground: 222.2 47.4% 11.2%;
    --secondary: 217.2 32.6% 17.5%;
    --secondary-foreground: 210 40% 98%;
    --muted: 217.2 32.6% 17.5%;
    --muted-foreground: 215 20.2% 65.1%;
    --accent: 217.2 32.6% 17.5%;
    --accent-foreground: 210 40% 98%;
    --destructive: 0 62.8% 30.6%;
    --destructive-foreground: 210 40% 98%;
    --border: 217.2 32.6% 17.5%;
    --input: 217.2 32.6% 17.5%;
    --ring: 212.7 26.8% 83.9%;
  }
}

@layer base {
  * {
    @apply border-border;
  }
  body {
    @apply bg-gradient-to-br from-slate-900 via-blue-900 to-slate-800 text-foreground;
  }
  
  /* Ensure full-screen layouts work properly */
  html, body {
    height: 100%;
    overflow-x: hidden;
  }
  
  /* Remove default margins and padding that might interfere */
  body {
    margin: 0;
    padding: 0;
  }
}

/* Custom styles for citations and markdown */
@layer utilities {
  .line-clamp-3 {
    display: -webkit-box;
    -webkit-line-clamp: 3;
    -webkit-box-orient: vertical;
    overflow: hidden;
  }
  
  .citation-ref {
    @apply text-blue-600 hover:text-blue-800 cursor-pointer font-medium no-underline;
    font-size: 0.75rem;
  }
  
  .citation-ref:hover {
    @apply underline;
  }
}

/* Prose styling for markdown content */
.prose {
  @apply text-gray-800 leading-relaxed;
}

.prose p {
  @apply mb-4 last:mb-0;
}

.prose strong {
  @apply font-semibold text-gray-900;
}

.prose em {
  @apply italic;
}

.prose ul {
  @apply list-disc list-inside mb-4 space-y-1;
}

.prose ol {
  @apply list-decimal list-inside mb-4 space-y-1;
}

.prose li {
  @apply text-gray-700;
}

.prose a {
  @apply text-blue-600 hover:text-blue-800 underline;
}

.prose blockquote {
  @apply border-l-4 border-gray-300 pl-4 italic text-gray-600 mb-4;
}

.prose code {
  @apply bg-gray-100 px-1 py-0.5 rounded text-sm font-mono;
}

.prose pre {
  @apply bg-gray-50 p-3 rounded-lg overflow-x-auto text-sm font-mono mb-4;
} <|MERGE_RESOLUTION|>--- conflicted
+++ resolved
@@ -4,7 +4,7 @@
 
 @layer base {
   :root {
-<<<<<<< HEAD
+
     --background: 222.2 84% 4.9%;
     --foreground: 210 40% 98%;
     --card: 222.2 84% 4.9%;
@@ -24,27 +24,7 @@
     --border: 217.2 32.6% 17.5%;
     --input: 217.2 32.6% 17.5%;
     --ring: 224.3 76.3% 94.1%;
-=======
-    --background: 0 0% 100%;
-    --foreground: 222.2 84% 4.9%;
-    --card: 0 0% 100%;
-    --card-foreground: 222.2 84% 4.9%;
-    --popover: 0 0% 100%;
-    --popover-foreground: 222.2 84% 4.9%;
-    --primary: 222.2 47.4% 11.2%;
-    --primary-foreground: 210 40% 98%;
-    --secondary: 210 40% 96%;
-    --secondary-foreground: 222.2 84% 4.9%;
-    --muted: 210 40% 96%;
-    --muted-foreground: 215.4 16.3% 46.9%;
-    --accent: 210 40% 96%;
-    --accent-foreground: 222.2 84% 4.9%;
-    --destructive: 0 84.2% 60.2%;
-    --destructive-foreground: 210 40% 98%;
-    --border: 214.3 31.8% 91.4%;
-    --input: 214.3 31.8% 91.4%;
-    --ring: 222.2 84% 4.9%;
->>>>>>> dcf70cb7
+
     --radius: 0.5rem;
   }
 
