--- conflicted
+++ resolved
@@ -1,8 +1,6 @@
 /** @type {import('next').NextConfig} */
 const nextConfig = {
-<<<<<<< HEAD
-  // appDir is now the default in Next.js 13+
-=======
+
   experimental: {
     appDir: true,
   },
@@ -11,7 +9,7 @@
   images: {
     unoptimized: true,
   },
->>>>>>> dcf70cb7
+
 }
 
 module.exports = nextConfig 