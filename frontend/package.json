--- conflicted
+++ resolved
@@ -13,21 +13,16 @@
     "@radix-ui/react-label": "^2.0.2",
     "@radix-ui/react-select": "^2.0.0",
     "@radix-ui/react-slot": "^1.0.2",
+    "@radix-ui/react-slot": "^1.0.2",
     "class-variance-authority": "^0.7.0",
     "clsx": "^2.0.0",
     "lucide-react": "^0.294.0",
-<<<<<<< HEAD
     "next": "^15.3.4",
-    "react": "^18.2.0",
-    "react-dom": "^18.2.0",
-=======
-    "next": "14.0.3",
     "react": "^18.2.0",
     "react-dom": "^18.2.0",
     "react-markdown": "^10.1.0",
     "rehype-highlight": "^7.0.2",
     "remark-gfm": "^4.0.1",
->>>>>>> a8dbc810
     "tailwind-merge": "^2.0.0",
     "tailwindcss-animate": "^1.0.7"
   },
